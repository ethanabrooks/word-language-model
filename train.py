import math
from abc import ABC
from collections import defaultdict
from pathlib import Path
from typing import Optional

import numpy as np
import torch
from ray import tune
from torch import nn as nn
from torch.utils.data import DataLoader

import models
import ours
from data import Corpus, LMDataset, DebugDataset


class Aggregator(ABC):
    def __init__(self):
        self.values = defaultdict(list)

    def update(self, **values):
        for k, v in values.items():
            self.values[k].append(v)


class MeanAggregator(Aggregator):
    def items(self):
        for k, v in self.values.items():
            yield k, np.mean(v)


def run(
    batch_size: int,
    bptt: int,
    clip: float,
    cuda: bool,
    data: Path,
    dropout: float,
    dry_run: bool,
    em_size: int,
    epochs: int,
    log_interval: int,
    lr: float,
    model: str,
    n_head: int,
    n_hid: int,
    n_layers: int,
<<<<<<< HEAD
=======
    report: callable,
>>>>>>> 411c67c8
    save: Path,
    seed: int,
    tied: bool,
    load: Optional[Path] = None,
    onnx_export: Optional[Path] = None,
):
    # Set the random seed manually for reproducibility.
    torch.manual_seed(seed)
    cuda = cuda and torch.cuda.is_available()

    device = torch.device("cuda" if cuda else "cpu")
    print("Running with device:", device)

    ###############################################################################
    # Load data
    ###############################################################################

    debug_dataset = "debug" in str(data)

    eval_batch_size = 10
    if debug_dataset:
        if not data.exists():
            n_seq = 10000
            seq_len = bptt
            n_tokens = 10
            p = 0.8
            print(
                f"Data not found. Generating DebugDataset with size {n_seq} x {seq_len}, {n_tokens} tokens, and p={p}"
            )
            DebugDataset.generate(
                data, seed, n_seq=n_seq, seq_len=seq_len, n_tokens=n_tokens, p=p
            )
        dataset = DebugDataset(data)
<<<<<<< HEAD
        assert bptt == dataset.bptt, f'set --bptt={dataset.bptt}.'
=======
        assert bptt == dataset.bptt, f"set --bptt={dataset.bptt}."
>>>>>>> 411c67c8
        n_seq = len(dataset)
        size_valid = int(n_seq * 0.2)
        size_test = int(n_seq * 0.1)
        train_data, val_data, test_data = (
            DataLoader(d, batch_size=batch_size)
            for d in torch.utils.data.random_split(
                dataset, [n_seq - size_test - size_valid, size_valid, size_test]
            )
        )
        n_tokens = dataset.n_tokens
    else:
        corpus = Corpus(data)
        train_data = DataLoader(LMDataset(corpus.train, bptt), batch_size=batch_size)
        val_data = DataLoader(LMDataset(corpus.valid, bptt), batch_size=batch_size)
        test_data = DataLoader(LMDataset(corpus.test, bptt), batch_size=batch_size)

        n_tokens = len(corpus.dictionary)

    ###############################################################################
    # Build the model
    ###############################################################################

    em_size = (em_size // n_head) * n_head

    if load is None:
        recurrent = model not in ["transformer", "ours"]
        if model == "transformer":
            model = models.TransformerModel(
                n_tokens, em_size, n_head, n_hid, n_layers, dropout
            ).to(device)
        elif model == "ours":
            model = ours.TransformerModel(
                n_tokens, em_size, n_head, n_hid, n_layers, dropout
            ).to(device)
        else:
            model = models.RNNModel(
                model,
                n_tokens,
                em_size,
                n_hid,
                n_layers,
                dropout,
                tied,
            ).to(device)
    else:
        with load.open("rb") as f:
            model = torch.load(f, map_location=device)
            # after load the rnn params are not a continuous chunk of memory
            # this makes them a continuous chunk, and will speed up forward pass
            # Currently, only rnn model supports flatten_parameters function.
            recurrent = type(model) not in (
                models.TransformerModel,
                ours.TransformerModel,
            )
            if recurrent:
                model.rnn.flatten_parameters()

    ###############################################################################
    # Training code
    ###############################################################################

    criterion = nn.NLLLoss()
    best_val_loss = None

    def train():
        # Turn on training mode which enables dropout.
        model.train()
        hidden = model.init_hidden(batch_size) if recurrent else None
        for batch, (data, targets) in enumerate(train_data):
            data = data.to(device)
            targets = targets.to(device)
            # Starting each batch, we detach the hidden state from how it was previously produced.
            # If we didn't, the model would try backpropagating all the way to start of the dataset.
            model.zero_grad()
            if not recurrent:
                output = model(data)
            else:
                hidden = repackage_hidden(hidden)
                output, hidden = model(data, hidden)
            is_accurate = output.max(-1).indices == targets
            assert isinstance(is_accurate, torch.Tensor)
            accuracy = torch.mean(is_accurate.float())
            loss = criterion(output.reshape(-1, n_tokens), targets.view(-1))
            loss.backward()

            # `clip_grad_norm` helps prevent the exploding gradient problem in RNNs / LSTMs.
            torch.nn.utils.clip_grad_norm_(model.parameters(), clip)
            for p in model.parameters():
                p.data.add_(p.grad, alpha=-lr)

            info = dict(epoch=epoch, batch=batch)
            mean_info = dict(loss=loss.item(), accuracy=accuracy.item())
            write_info = dict(
                data=data[0],
                output=output.view(*data.shape, -1)[0],
                targets=targets.view(data.shape)[0],
            )
            yield info, mean_info, write_info
            if dry_run:
                break

    def evaluate(data_source):
        # Turn on evaluation mode which disables dropout.
        model.eval()
        if recurrent:
            hidden = model.init_hidden(eval_batch_size)
        with torch.no_grad():
            for i, (data, targets) in enumerate(data_source):
                data = data.to(device)
                targets = targets.to(device)
                if not recurrent:
                    output = model(data)
                else:
                    output, hidden = model(data, hidden)
                    hidden = repackage_hidden(hidden)
                output = output.reshape(-1, n_tokens)
                targets = targets.view(-1)
                yield len(data) * criterion(output, targets).item()

    def export_onnx(path, batch_size, seq_len):
        print(
            "The model is also exported in ONNX format at {}".format(
                onnx_export.absolute()
            )
        )
        model.eval()
        dummy_input = (
            torch.LongTensor(seq_len * batch_size)
            .zero_()
            .view(-1, batch_size)
            .to(device)
        )
        hidden = model.init_hidden(batch_size)
        torch.onnx.export(model, (dummy_input, hidden), path)

    # At any point you can hit Ctrl + C to break out of training early.
    try:
        steps_since_save = 0
        # Loop over epochs.
        for epoch in range(1, epochs + 1):
            # epoch_start_time = time.time()
            means = MeanAggregator()
            for i, (info, mean_info, write_info) in enumerate(train()):
                means.update(**mean_info)
                if (i + 1) % log_interval == 0:
                    report(**info, **dict(means.items()))
                    with tune.checkpoint_dir(epoch) as path:
                        np.savez(
                            path,
                            **{
                                k: v.detach().cpu().numpy()
                                for k, v in write_info.items()
                            },
                        )

            val_loss = np.mean(list(evaluate(val_data)))
            report(val_loss=val_loss, steps_since_save=steps_since_save)
            if not best_val_loss or val_loss < best_val_loss:
                with save.open("wb") as f:
                    torch.save(model, f)
                best_val_loss = val_loss
                steps_since_save = 0
            else:
                # Anneal the learning rate if no improvement has been seen in the validation dataset.
                lr /= 4.0
                steps_since_save += 1
    except KeyboardInterrupt:
        print("-" * 89)
        print("Exiting from training early")

    # Load the best saved model.
    with save.open("rb") as f:
        model = torch.load(f)
        # after load the rnn params are not a continuous chunk of memory
        # this makes them a continuous chunk, and will speed up forward pass
        # Currently, only rnn model supports flatten_parameters function.
        if recurrent:
            model.rnn.flatten_parameters()

    # Run on test data.
    test_loss = np.mean(list(evaluate(test_data)))
    report(test_loss=test_loss, test_ppl=math.exp(test_loss))

    if onnx_export:
        # Export the model in ONNX format.
        export_onnx(onnx_export, batch_size=1, seq_len=bptt)


def repackage_hidden(h):
    """Wraps hidden states in new Tensors, to detach them from their history."""

    if isinstance(h, torch.Tensor):
        return h.detach()
    else:
        return tuple(repackage_hidden(v) for v in h)<|MERGE_RESOLUTION|>--- conflicted
+++ resolved
@@ -46,10 +46,7 @@
     n_head: int,
     n_hid: int,
     n_layers: int,
-<<<<<<< HEAD
-=======
     report: callable,
->>>>>>> 411c67c8
     save: Path,
     seed: int,
     tied: bool,
@@ -83,11 +80,7 @@
                 data, seed, n_seq=n_seq, seq_len=seq_len, n_tokens=n_tokens, p=p
             )
         dataset = DebugDataset(data)
-<<<<<<< HEAD
-        assert bptt == dataset.bptt, f'set --bptt={dataset.bptt}.'
-=======
         assert bptt == dataset.bptt, f"set --bptt={dataset.bptt}."
->>>>>>> 411c67c8
         n_seq = len(dataset)
         size_valid = int(n_seq * 0.2)
         size_test = int(n_seq * 0.1)
